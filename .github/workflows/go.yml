# This workflow will build a golang project
# For more information see: https://docs.github.com/en/actions/automating-builds-and-tests/building-and-testing-go

name: Go

on: 
  push:
    branches: [ "main" ]
  pull_request_target:
    types:
      - opened
      - edited
      - reopened
      - synchronize

jobs:

  build:
    runs-on: ubuntu-latest
    name: Build with Go ${{ matrix.go }} ${{ matrix.os }}
    strategy:
      matrix:
<<<<<<< HEAD
        go: [1.23.x,1.24rc1]
        os: [ubuntu-latest, macos-latest, windows-latest]
=======
        go: [ '1.23', '1.24.0-rc.1' ]
>>>>>>> 1806c71a
    steps:
      - uses: actions/checkout@v4

      - name: Set up Go
        uses: actions/setup-go@v5
        with:
          go-version: ${{ matrix.go }} 
          check-latest: true

      - name: Build
        run: go build -v ./...

      - name: Test
        run: go test -v ./...

      - name: golangci-lint
        uses: golangci/golangci-lint-action@v6
        with:
          version: latest
          args: --timeout 5m
          install-mode: "binary"<|MERGE_RESOLUTION|>--- conflicted
+++ resolved
@@ -20,12 +20,8 @@
     name: Build with Go ${{ matrix.go }} ${{ matrix.os }}
     strategy:
       matrix:
-<<<<<<< HEAD
-        go: [1.23.x,1.24rc1]
         os: [ubuntu-latest, macos-latest, windows-latest]
-=======
         go: [ '1.23', '1.24.0-rc.1' ]
->>>>>>> 1806c71a
     steps:
       - uses: actions/checkout@v4
 
