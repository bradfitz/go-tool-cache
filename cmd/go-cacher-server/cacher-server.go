--- conflicted
+++ resolved
@@ -193,12 +193,8 @@
 	if len(outputID) < 4 || len(outputID) > 1000 {
 		return ""
 	}
-<<<<<<< HEAD
 	for _, b := range outputID {
-=======
-	for i := range outputID {
 		b := outputID[i]
->>>>>>> 1806c71a
 		if b >= '0' && b <= '9' || b >= 'a' && b <= 'f' {
 			continue
 		}
